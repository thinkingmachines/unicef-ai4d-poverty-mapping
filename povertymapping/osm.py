--- conflicted
+++ resolved
@@ -212,9 +212,7 @@
 
         # This downloads a zip file to the country cache dir
         logger.info(f"OSM Data: Downloading Geofabrik zip file...")
-<<<<<<< HEAD
-
-        # For Indonesia, we
+
         if country == "indonesia":
             logger.warning(
                 "For Indonesia, we download the latest available shapefile from 2021 as other years are not available."
@@ -227,19 +225,12 @@
             )
 
         else:
-            zipfile_path = geofabrik.download_geofabrik_region(
-                country, country_cache_dir
-            )
-=======
-        
-        # TODO: Find more elegant solution to Malaysia Singapore Brunei in one osm file
-        osm_standard_country_lookup = {'singapore':"malaysia-singapore-brunei",
-                                       'brunei':"malaysia-singapore-brunei",
-                                       'malaysia':"malaysia-singapore-brunei"}
-        
-        zipfile_path = geofabrik.download_geofabrik_region(osm_standard_country_lookup.get(country,country), country_cache_dir)
-
->>>>>>> 5eed2a1d
+            # TODO: Find more elegant solution to Malaysia Singapore Brunei in one osm file
+            osm_standard_country_lookup = {'singapore':"malaysia-singapore-brunei",
+                                           'brunei':"malaysia-singapore-brunei",
+                                           'malaysia':"malaysia-singapore-brunei"}
+
+            zipfile_path = geofabrik.download_geofabrik_region(osm_standard_country_lookup.get(country,country), country_cache_dir)
 
         # Unzip the zip file
         logger.info(f"OSM Data: Unzipping the zip file...")
